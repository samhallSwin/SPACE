--- conflicted
+++ resolved
@@ -1,10 +1,6 @@
 {
     "sat_sim": {
-<<<<<<< HEAD
-        "start_time": 1,
-=======
         "start_time": 2,
->>>>>>> 3c616377
         "end_time": 4,
         "satellite_count": 5,
         "constellation_type": "delta",
@@ -17,11 +13,7 @@
         "duration": 24,
         "timestep": 620,
         "module_settings": {
-<<<<<<< HEAD
-            "output_to_file": true
-=======
             "output_to_file": false
->>>>>>> 3c616377
         }
     },
     "algorithm": {
